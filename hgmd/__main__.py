--- conflicted
+++ resolved
@@ -7,20 +7,16 @@
 
 from . import hgmd
 from . import visualize as vis
-<<<<<<< HEAD
 import sys
 import multiprocessing
 import time
 import math
+import matplotlib.pyplot as plt
 #from docs.source import conf
-=======
-from docs.source import conf
->>>>>>> caafb05e
 
 
 def init_parser(parser):
     """Initialize parser args."""
-<<<<<<< HEAD
     parser.add_argument(
         'marker', type=str,
         help=("Marker file input")
@@ -33,8 +29,6 @@
         'cluster', type=str,
         help=("Cluster file input")
     )
-=======
->>>>>>> caafb05e
     parser.add_argument(
         '-g', nargs='?', default=None,
         help="Optional Gene list"
@@ -56,7 +50,6 @@
         help="L argument for XL-mHG"
     )
     return parser
-<<<<<<< HEAD
 
 
 def read_data(cls_path, tsne_path, marker_path, gene_path):
@@ -98,6 +91,7 @@
 def process(cls,X,L,plot_pages,cls_ser,tsne,marker_exp,gene_file,csv_path,vis_path,pickle_path,cluster_number):
     #for cls in clusters:
     # To understand the flow of this section, read the print statements.
+    start_cls_time = time.time()
     print('########\n# Processing cluster ' + str(cls) + '...\n########')
     print('Running t test on singletons...')
     t_test = hgmd.batch_t(marker_exp, cls_ser, cls)
@@ -106,35 +100,53 @@
     # We need to slide the cutoff indices before using them,
     # to be sure they can be used in the real world. See hgmd.mhg_slide()
     cutoff_value = hgmd.mhg_cutoff_value(
-        marker_exp, xlmhg[['gene', 'mHG_cutoff']]
-    )
-    xlmhg = xlmhg[['gene', 'HG_stat', 'mHG_pval']].merge(
-        hgmd.mhg_slide(marker_exp, cutoff_value), on='gene'
+        marker_exp, xlmhg[['gene_1', 'mHG_cutoff']]
+    )
+    xlmhg = xlmhg[['gene_1', 'HG_stat', 'mHG_pval']].merge(
+        hgmd.mhg_slide(marker_exp, cutoff_value), on='gene_1'
     )
     # Update cutoff_value after sliding
     cutoff_value = pd.Series(
-        xlmhg['cutoff_val'].values, index=xlmhg['gene']
-    )
+        xlmhg['cutoff_val'].values, index=xlmhg['gene_1']
+    )
+    xlmhg = xlmhg\
+        .sort_values(by='HG_stat', ascending=True)
+
+    ###########
+    #TRIPS EXPERIMENTAL
+    count = 0
+    trips_list=[]
+    for index,row in xlmhg.iterrows():
+        if count == 200:
+            break
+        else:
+            trips_list.append(row[0])
+            count = count + 1
+    ############
+    
     print('Creating discrete expression matrix...')
     discrete_exp = hgmd.discrete_exp(marker_exp, cutoff_value)
-    #print(np.transpose(discrete_exp))
-    #print(discrete_exp)
+
+    discrete_exp_full = discrete_exp.copy()
+    print('Finding simple true positives/negatives for singletons...')
+    #Gives us the singleton TP/TNs for COI and for rest of clusters
+    #COI is just a DF, rest of clusters are a dict of DFs
+    (sing_tp_tn, other_sing_tp_tn) = hgmd.tp_tn(discrete_exp, cls_ser, cls, cluster_number)
+    
     print('Finding pair expression matrix...')
     (
         gene_map, in_cls_count, pop_count,
         in_cls_product, total_product, upper_tri_indices,
-        ##NEW VALUES HERE
         cluster_exp_matrices, cls_counts
     ) = hgmd.pair_product(discrete_exp, cls_ser, cls, cluster_number)
-    #print(in_cls_product)
-    #print(total_product)
-    #print(in_cls_count)
-    #print(pop_count)
-
-    #print('Finding Trips expression matrix...')
-    #trips = hgmd.combination_product(discrete_exp,cls_ser,cls)
-    print('end of func')
-    time.sleep(1000)
+
+
+    start_trips = time.time()
+    print('Finding Trips expression matrix...')
+    trips_in_cls,trips_total,trips_indices,gene_1_mapped,gene_2_mapped,gene_3_mapped = hgmd.combination_product(discrete_exp,cls_ser,cls,trips_list)
+    end_trips = time.time()
+    print(str(end_trips-start_trips) + ' seconds')
+    
     HG_start = time.time()
     print('Running hypergeometric test on pairs...')
     pair = hgmd.pair_hg(
@@ -143,10 +155,25 @@
     )
     HG_end = time.time()
     print(str(HG_end-HG_start) + ' seconds')
-    print('Finding simple true positives/negatives for singletons...')
-    #Gives us the singleton TP/TNs for COI and for rest of clusters
-    #COI is just a DF, rest of clusters are a dict of DFs
-    (sing_tp_tn, other_sing_tp_tn) = hgmd.tp_tn(discrete_exp, cls_ser, cls, cluster_number)
+    
+    pair_out_initial = pair\
+    .sort_values(by='HG_stat', ascending=True)
+    
+    pair_out_initial['rank'] = pair_out_initial.reset_index().index + 1
+    pair_out_initial.to_csv(
+    csv_path + '/cluster_' + str(cls) + '_pair_init_rank.csv'
+    )
+    
+    HG_start = time.time()
+    print('Running hypergeometric test on trips DEBUG...')
+    trips = hgmd.trips_hg(
+        gene_map,in_cls_count,pop_count,
+        trips_in_cls,trips_total,trips_indices,
+        gene_1_mapped,gene_2_mapped,gene_3_mapped
+    )
+    #print(trips)
+    HG_end = time.time()
+    print(str(HG_end-HG_start) + ' seconds')
 
 
 
@@ -156,7 +183,6 @@
         gene_map, in_cls_count, pop_count,
         in_cls_product, total_product, upper_tri_indices
     )
-
     #accumulates pair TP/TN vals for all other clusters
     ##NEW
     other_pair_tp_tn = {}
@@ -167,22 +193,34 @@
         )
         other_pair_tp_tn[key] = new_pair_tp_tn
         other_pair_tp_tn[key].set_index(['gene_1','gene_2'],inplace=True)
-
+    #print('Finding simple true positives/negatives for trips...')
+    #trips_tp_tn = hgmd.trips_tp_tn(
+    #    gene_map, in_cls_count, pop_count,
+    #    trips_in_cls,trips_total,trips_indices,
+    #    gene_1_mapped,gene_2_mapped
+    #)
+    pair = pair\
+        .merge(pair_tp_tn, on=['gene_1', 'gene_2'], how='left')
+    pair_tp_tn.set_index(['gene_1','gene_2'],inplace=True)
+    sing_tp_tn.set_index(['gene_1'], inplace=True)
     rank_start = time.time()
     print('Finding NEW Rank')
-    ranked_pair = hgmd.ranker(pair,other_sing_tp_tn,other_pair_tp_tn,cls_counts,in_cls_count)
+    ranked_pair,histogram = hgmd.ranker(pair,xlmhg,sing_tp_tn,other_sing_tp_tn,other_pair_tp_tn,cls_counts,in_cls_count)
     rank_end = time.time()
     print(str(rank_end - rank_start) + ' seconds')
+
+    
     
     # Save TP/TN values to be used for non-cluster-specific things
     print('Pickling data for later...')
     sing_tp_tn.to_pickle(pickle_path + 'sing_tp_tn_' + str(cls))
     pair_tp_tn.to_pickle(pickle_path + 'pair_tp_tn_' + str(cls))
+    #trips_tp_tn.to_pickle(pickle_path + 'trips_tp_tn' + str(cls))
     print('Exporting cluster ' + str(cls) + ' output to CSV...')
     sing_output = xlmhg\
-        .merge(t_test, on='gene')\
-        .merge(sing_tp_tn, on='gene')\
-        .set_index('gene')\
+        .merge(t_test, on='gene_1')\
+        .merge(sing_tp_tn, on='gene_1')\
+        .set_index('gene_1')\
         .sort_values(by='HG_stat', ascending=True)
     sing_output['rank'] = sing_output.reset_index().index + 1
     sing_output.to_csv(
@@ -190,26 +228,38 @@
     )
     sing_stripped = sing_output[
         ['HG_stat', 'TP', 'TN']
-    ].reset_index().rename(index=str, columns={'gene': 'gene_1'})
+    ].reset_index().rename(index=str, columns={'gene_1': 'gene_1'})
     
     ##########
     #change to reflect ranked_pair
     ##########
     #print('yabada')
     #print(pair)
-    pair_output = ranked_pair\
-        .merge(pair_tp_tn, on=['gene_1', 'gene_2'], how='left')
+    #pair_output = ranked_pair\
+    #    .merge(pair_tp_tn, on=['gene_1', 'gene_2'], how='left')
     #print(pair)
     #pair_output['rank'] = pair_output.reset_index().index + 1
-    pair_output.to_csv(
-        csv_path + '/cluster_' + str(cls) + '_pair.csv'
+    ranked_pair.to_csv(
+        csv_path + '/cluster_' + str(cls) + '_pair_ranked.csv'
+    )
+    #Add trips data pages
+    #does not currently do new rank scheme
+    trips_output = trips\
+        .sort_values(by='HG_stat', ascending=True)
+    #print(trips_output)
+    trips_output['rank'] = trips_output.reset_index().index + 1
+    trips_output.to_csv(
+        csv_path + '/cluster_' + str(cls) + '_trips.csv'
     )
     print('Drawing plots...')
+    plt.bar(list(histogram.keys()), histogram.values(), color='b')
+    plt.savefig(vis_path + '/cluster_' + str(cls) + '_pair_histogram')
     vis.make_plots(
-        pair=pair_output,
+        pair=ranked_pair,
         sing=sing_output,
+        trips=trips_output,
         tsne=tsne,
-        discrete_exp=discrete_exp,
+        discrete_exp=discrete_exp_full,
         marker_exp=marker_exp,
         plot_pages=plot_pages,
         combined_path=vis_path + '/cluster_' + str(cls) + '_combined.pdf',
@@ -217,28 +267,12 @@
         str(cls) + '_singleton_combined.pdf',
         discrete_path=vis_path + '/cluster_' + str(cls) + '_discrete.pdf',
         tptn_path=vis_path + 'cluster_' + str(cls) + '_TP_TN.pdf',
-        sing_tptn_path=vis_path + 'cluster_' +
-        str(cls) + '_singleton_TP_TN.pdf'
-    )
-=======
-
-
-def read_data(cls_path, tsne_path, marker_path):
-    """
-    Reads in cluster series, tsne data, marker expression without complements
-    at given paths.
-    """
-    cls_ser = pd.read_csv(
-        cls_path, index_col=0, names=['cell', 'cluster'], squeeze=True
-    )
-    tsne = pd.read_csv(
-        tsne_path, index_col=0, names=['cell', 'tSNE_1', 'tSNE_2']
-    )
-    no_complement_marker_exp = pd.read_csv(
-        marker_path, index_col=0
-    ).rename_axis('cell')
-    return (cls_ser, tsne, no_complement_marker_exp)
->>>>>>> caafb05e
+        trips_path=vis_path + 'cluster_' + str(cls) + '_discrete_trios.pdf',
+        sing_tptn_path=vis_path + 'cluster_' + str(cls) + '_singleton_TP_TN.pdf'
+        )
+    end_cls_time=time.time()
+    print(str(end_cls_time - start_cls_time) + ' seconds')
+    #time.sleep(10000)
 
 
 def main():
@@ -255,24 +289,16 @@
     # TODO: more precise description
 
     start_dt = datetime.datetime.now()
-<<<<<<< HEAD
     start_time = time.time()
-=======
->>>>>>> caafb05e
     print("Started on " + str(start_dt.isoformat()))
     args = init_parser(argparse.ArgumentParser(
         description=("Hypergeometric marker detection. Finds markers "
                      "identifying a cluster.")
     )).parse_args()
-<<<<<<< HEAD
-=======
-    input_path = args.input_path
->>>>>>> caafb05e
     output_path = args.output_path
     C = args.C
     X = args.X
     L = args.L
-<<<<<<< HEAD
     marker_file = args.marker
     tsne_file = args.tsne
     cluster_file = args.cluster
@@ -284,31 +310,16 @@
     # functionality is currently unimplemented.
     # min_exp_ratio = 0.4
 
-=======
-    marker_file = 'markers.txt'
-    tsne_file = 'tsne.txt'
-    cluster_file = 'cluster.txt'
-    plot_pages = 30  # number of genes to plot (starting with highest ranked)
-
-    # TODO: gene pairs with expression ratio within the cluster of interest
-    # under [min_exp_ratio] were ignored in hypergeometric testing. This
-    # functionality is currently unimplemented.
-    # min_exp_ratio = 0.4
-
->>>>>>> caafb05e
     csv_path = output_path + 'data/'
     vis_path = output_path + 'vis/'
     pickle_path = output_path + '_pickles/'
     os.makedirs(csv_path, exist_ok=True)
     os.makedirs(vis_path, exist_ok=True)
     os.makedirs(pickle_path, exist_ok=True)
-<<<<<<< HEAD
     if C is not None:
         C = int(C)
     else:
         C = 1
-=======
->>>>>>> caafb05e
     if X is not None:
         X = int(X)
         print("Set X to " + str(X) + ".")
@@ -316,7 +327,6 @@
         L = int(L)
         print("Set L to " + str(L) + ".")
     print("Reading data...")
-<<<<<<< HEAD
     if gene_file is None:
         (cls_ser, tsne, no_complement_marker_exp, gene_path) = read_data(
             cls_path=cluster_file,
@@ -333,7 +343,6 @@
         )
     print("Generating complement data...")
     marker_exp = hgmd.add_complements(no_complement_marker_exp)
-
 
     
     # Process clusters sequentially
@@ -384,107 +393,6 @@
     metadata.write("\nElapsed: " + str(end_dt - start_dt))
     #metadata.write("\nGenerated by COMET version " + conf.version)
 
-=======
-    (cls_ser, tsne, no_complement_marker_exp) = read_data(
-        cls_path=input_path + cluster_file,
-        tsne_path=input_path + tsne_file,
-        marker_path=input_path + marker_file
-    )
-    print("Generating complement data...")
-    marker_exp = hgmd.add_complements(no_complement_marker_exp)
-
-    # Process clusters sequentially
-    clusters = cls_ser.unique()
-    clusters.sort()
-    for cls in clusters:
-        # To understand the flow of this section, read the print statements.
-        print('########\n# Processing cluster ' + str(cls) + '...\n########')
-        print('Running t test on singletons...')
-        t_test = hgmd.batch_t(marker_exp, cls_ser, cls)
-        print('Running XL-mHG on singletons...')
-        xlmhg = hgmd.batch_xlmhg(marker_exp, cls_ser, cls, X=X, L=L)
-        # We need to slide the cutoff indices before using them,
-        # to be sure they can be used in the real world. See hgmd.mhg_slide()
-        cutoff_value = hgmd.mhg_cutoff_value(
-            marker_exp, xlmhg[['gene', 'mHG_cutoff']]
-        )
-        xlmhg = xlmhg[['gene', 'HG_stat', 'mHG_pval']].merge(
-            hgmd.mhg_slide(marker_exp, cutoff_value), on='gene'
-        )
-        # Update cutoff_value after sliding
-        cutoff_value = pd.Series(
-            xlmhg['cutoff_val'].values, index=xlmhg['gene']
-        )
-        print('Creating discrete expression matrix...')
-        discrete_exp = hgmd.discrete_exp(marker_exp, cutoff_value)
-        print('Finding pair expression matrix...')
-        (
-            gene_map, in_cls_count, pop_count,
-            in_cls_product, total_product, upper_tri_indices
-        ) = hgmd.pair_product(discrete_exp, cls_ser, cls)
-        print('Running hypergeometric test on pairs...')
-        pair = hgmd.pair_hg(
-            gene_map, in_cls_count, pop_count,
-            in_cls_product, total_product, upper_tri_indices
-        )
-        print('Finding simple true positives/negatives for singletons...')
-        sing_tp_tn = hgmd.tp_tn(discrete_exp, cls_ser, cls)
-        print('Finding simple true positives/negatives for pairs...')
-        pair_tp_tn = hgmd.pair_tp_tn(
-            gene_map, in_cls_count, pop_count,
-            in_cls_product, total_product, upper_tri_indices
-        )
-        # Save TP/TN values to be used for non-cluster-specific things
-        print('Pickling data for later...')
-        sing_tp_tn.to_pickle(pickle_path + 'sing_tp_tn_' + str(cls))
-        pair_tp_tn.to_pickle(pickle_path + 'pair_tp_tn_' + str(cls))
-        print('Exporting cluster ' + str(cls) + ' output to CSV...')
-        sing_output = xlmhg\
-            .merge(t_test, on='gene')\
-            .merge(sing_tp_tn, on='gene')\
-            .set_index('gene')\
-            .sort_values(by='HG_stat', ascending=True)
-        sing_output['rank'] = sing_output.reset_index().index + 1
-        sing_output.to_csv(
-            csv_path + '/cluster_' + str(cls) + '_singleton.csv'
-        )
-        sing_stripped = sing_output[
-            ['HG_stat', 'TP', 'TN']
-        ].reset_index().rename(index=str, columns={'gene': 'gene_1'})
-        pair_output = pair\
-            .merge(pair_tp_tn, on=['gene_1', 'gene_2'], how='left')\
-            .append(sing_stripped, sort=False, ignore_index=True)\
-            .sort_values(by='HG_stat', ascending=True)
-        pair_output['rank'] = pair_output.reset_index().index + 1
-        pair_output.to_csv(
-            csv_path + '/cluster_' + str(cls) + '_pair.csv'
-        )
-        print('Drawing plots...')
-        vis.make_plots(
-            pair=pair_output,
-            sing=sing_output,
-            tsne=tsne,
-            discrete_exp=discrete_exp,
-            marker_exp=marker_exp,
-            plot_pages=plot_pages,
-            combined_path=vis_path + '/cluster_' + str(cls) + '_combined.pdf',
-            sing_combined_path=vis_path + '/cluster_' +
-            str(cls) + '_singleton_combined.pdf',
-            discrete_path=vis_path + '/cluster_' + str(cls) + '_discrete.pdf',
-            tptn_path=vis_path + 'cluster_' + str(cls) + '_TP_TN.pdf',
-            sing_tptn_path=vis_path + 'cluster_' +
-            str(cls) + '_singleton_TP_TN.pdf'
-        )
-
-    # Add text file to keep track of everything
-    end_dt = datetime.datetime.now()
-    print("Ended on " + end_dt.isoformat())
-    metadata = open(output_path + 'metadata.txt', 'w')
-    metadata.write("Started: " + start_dt.isoformat())
-    metadata.write("\nEnded: " + end_dt.isoformat())
-    metadata.write("\nElapsed: " + str(end_dt - start_dt))
-    metadata.write("\nGenerated by COMET version " + conf.version)
->>>>>>> caafb05e
 
     print('Took ' + str(end_time-start_time) + ' seconds')
     print('Which is ' + str( (end_time-start_time)/60 ) + ' minutes')

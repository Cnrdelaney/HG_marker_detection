--- conflicted
+++ resolved
@@ -13,10 +13,8 @@
 import numpy as np
 import xlmhg as hg
 import scipy.stats as ss
-<<<<<<< HEAD
 import time
-=======
->>>>>>> caafb05e
+import math
 
 # TODO: idea, replace 'gene_1', 'gene_2', and 'gene' columns with
 # indices/multi-indices
@@ -91,7 +89,7 @@
         )
     )
     output = pd.DataFrame()
-    output['gene'] = xlmhg.index
+    output['gene_1'] = xlmhg.index
     output[['HG_stat', 'mHG_cutoff', 'mHG_pval']] = pd.DataFrame(
         xlmhg.values.tolist(),
         columns=['HG_stat', 'mHG_cutoff', 'mHG_pval']
@@ -101,7 +99,6 @@
 
 def batch_t(marker_exp, c_list, coi):
     """Applies t test to a gene expression matrix, gene by gene.
-<<<<<<< HEAD
 
     :param marker_exp: A DataFrame whose rows are cell identifiers, columns are
         gene identifiers, and values are float values representing gene
@@ -114,20 +111,6 @@
               statistic, then t p-value; the last two being of float type.
               Their names are 'gene', 't_stat' and 't_pval'.
 
-=======
-
-    :param marker_exp: A DataFrame whose rows are cell identifiers, columns are
-        gene identifiers, and values are float values representing gene
-        expression.
-    :param c_list: A Series whose indices are cell identifiers, and whose
-        values are the cluster which that cell is part of.
-    :param coi: The cluster of interest.
-
-    :returns: A matrix with arbitary row indices whose columns are the gene, t
-              statistic, then t p-value; the last two being of float type.
-              Their names are 'gene', 't_stat' and 't_pval'.
-
->>>>>>> caafb05e
     :rtype: pandas.DataFrame
     """
 
@@ -139,7 +122,7 @@
         )
     )
     output = pd.DataFrame()
-    output['gene'] = t.index
+    output['gene_1'] = t.index
     output[['t_stat', 't_pval']] = pd.DataFrame(
         t.values.tolist(),
         columns=['t_stat', 't_pval']
@@ -175,7 +158,7 @@
     """
 
     def find_val(row):
-        gene = row['gene']
+        gene = row['gene_1']
         val = marker_exp[gene].sort_values(
             ascending=False).iloc[row['mHG_cutoff']]
         if re.compile(".*_c$").match(gene):
@@ -183,7 +166,7 @@
         else:
             return val + FLOAT_PRECISION
 
-    cutoff_ind.index = cutoff_ind['gene']
+    cutoff_ind.index = cutoff_ind['gene_1']
     cutoff_val = cutoff_ind.apply(
         find_val, axis='columns'
     ).rename('cutoff_val')
@@ -218,11 +201,11 @@
 
     :rtype: pandas.DataFrame
     """
-    cutoff_val.index = cutoff_val['gene']
+    cutoff_val.index = cutoff_val['gene_1']
     cutoff_ind = cutoff_val.apply(
         lambda row:
         np.searchsorted(
-            -marker_exp[row['gene']].sort_values(ascending=False).values,
+            -marker_exp[row['gene_1']].sort_values(ascending=False).values,
             -row['cutoff_val'], side='left'
         ),
         axis='columns'
@@ -231,7 +214,7 @@
     output['mHG_cutoff'] = cutoff_ind
     # Reorder and remove redundant row index
     output = output.reset_index(
-        drop=True)[['gene', 'mHG_cutoff', 'cutoff_val']]
+        drop=True)[['gene_1', 'mHG_cutoff', 'cutoff_val']]
     return output
 
 
@@ -259,11 +242,7 @@
     return output
 
 
-<<<<<<< HEAD
 def tp_tn(discrete_exp, c_list, coi, cluster_number):
-=======
-def tp_tn(discrete_exp, c_list, coi):
->>>>>>> caafb05e
     """Finds simple true positive/true negative values for the cluster of
     interest.
 
@@ -280,7 +259,6 @@
 
     :rtype: pandas.DataFrame
     """
-<<<<<<< HEAD
 
     #does rest of clusters
     sing_cluster_exp_matrices = {}
@@ -295,17 +273,15 @@
             )
         )
         sing_cluster_exp_matrices[clstrs+1] = pd.DataFrame()
-        sing_cluster_exp_matrices[clstrs+1]['gene'] = tp_tn.index
+        sing_cluster_exp_matrices[clstrs+1]['gene_1'] = tp_tn.index
         sing_cluster_exp_matrices[clstrs+1][['TP', 'TN']] = pd.DataFrame(
             tp_tn.values.tolist(),
             columns=['TP', 'TN']
         )
-        sing_cluster_exp_matrices[clstrs+1].set_index('gene',inplace=True)
+        sing_cluster_exp_matrices[clstrs+1].set_index('gene_1',inplace=True)
         
 
     #does our cluster of interest
-=======
->>>>>>> caafb05e
     # * 1 converts to integer
     mem_list = (c_list == coi) * 1
     tp_tn = discrete_exp.apply(
@@ -313,10 +289,9 @@
             np.dot(mem_list, col.values) / np.sum(mem_list),
             np.dot(1 - mem_list, 1 - col.values) / np.sum(1 - mem_list),
         )
-<<<<<<< HEAD
     )
     output = pd.DataFrame()
-    output['gene'] = tp_tn.index
+    output['gene_1'] = tp_tn.index
     output[['TP', 'TN']] = pd.DataFrame(
         tp_tn.values.tolist(),
         columns=['TP', 'TN']
@@ -378,41 +353,33 @@
         if clstrs+1 == coi:
             pass
         else:
-            cluster_exp_matrices[clstrs+1] = discrete_exp[c_list == clstrs+1].values
-            
+            cluster_exp_matrices[clstrs+1] = discrete_exp[c_list == (clstrs+1)].values
+            cls_counts[clstrs+1] = np.size(cluster_exp_matrices[clstrs+1],0)
             cluster_exp_matrices[clstrs+1]=np.matmul(np.transpose(cluster_exp_matrices[clstrs+1]),cluster_exp_matrices[clstrs+1] )
-            cls_counts[clstrs+1] = np.size(cluster_exp_matrices[clstrs+1],0)
-        
-        
+
     in_cls_count = np.size(in_cls_matrix, 0)
     pop_count = np.size(total_matrix, 0)
+    first = time.time()
+    #print(np.transpose(in_cls_matrix).shape)
+    #print(in_cls_matrix.shape)
     in_cls_product = np.matmul(np.transpose(in_cls_matrix), in_cls_matrix)
+    second = time.time()
+    #print(str(second-first) + 'pair in cls mult seconds')
     total_product = np.matmul(np.transpose(total_matrix), total_matrix)
     upper_tri_indices = np.triu_indices(gene_map.size,1)
-    print(type(in_cls_product))
+    #print(upper_tri_indices)
+    
     return (
         gene_map,
         in_cls_count, pop_count,
         in_cls_product, total_product,
         upper_tri_indices, cluster_exp_matrices, cls_counts
     )
-=======
-    )
-    output = pd.DataFrame()
-    output['gene'] = tp_tn.index
-    output[['TP', 'TN']] = pd.DataFrame(
-        tp_tn.values.tolist(),
-        columns=['TP', 'TN']
-    )
-    return output
-
->>>>>>> caafb05e
-
-def pair_product(discrete_exp, c_list, coi):
-    """Finds paired expression counts.  Returns in matrix form.
-
-<<<<<<< HEAD
-def combination_product(discrete_exp,c_list,coi):
+
+  
+    
+
+def combination_product(discrete_exp,c_list,coi,trips_list):
     '''
     Makes the count matrix for combinations of K genes where K > 2 :)
 
@@ -426,49 +393,231 @@
 
     Once the first step is complete, simply multiply using np.matmul to get the gene by gene
     matrix. Need to also make a new gene_map
+
+    More in-depth Description:
+    the trips matrix is a gene/gene pair by gene matrix. TO construct, we first perform an AND 
+    operation on each given row with a different row from the same matrix(X&X), we use two 
+    identical matrices and loop through most combinations. The code SKIPS any entry that would be
+    the same pair (e.g. AA) and also doesn't do inverses of already counted pairs
+    (e.g. do AB, dont do BA). this gives us a somewhat unique looking rectangular matrix that isnt
+    quit N^2 long. From here, we  multiply by the original matrix to get our full gene expression
+    count matrix. To be absolutely clear, the matrices we use to construct the ~N^2 gene pair 
+    matrix are actually the original discrete expression matrix transposed so that the genes
+    and cells end up in the right place. We do this for our cluster and the total population,
+    just as in the pair case. After this, we need to make a smarter gene mapping since the
+    terms are not as easy to predict as in a square matrix. To do this, a pattern was determined
+    (specifically, the pairs follow the N'th triangular number scheme), so from there we construct
+    the full mapping for genes 1 & 2 to be used later in the data table. 'Trips_indices' gives us
+    the indices for the entire rectangular matrix, something to feed into the vectorized HG & TPTN
+    when we get there. Gene 3 mapping follows these indices so there is no separate mapping.
+
     '''
 
-
     def trips_matrix_gen(matrix):
-        trips_in_cls_matrix = []
+        Cth = time.time()
+        trips_matrix_list = []
         row1count = 1
         for row1 in np.transpose(matrix):
             row2count = 1
             for row2 in np.transpose(matrix):
-                if row1count==row2count:
-                    row2count <= row2count+1
+                #print('row1')
+                #print(row1count)
+                #print(row1)
+                #print('row2')
+                #print(row2count)
+                #print(row2)
+                if row2count<=row1count:
+                    row2count = row2count+1
+                    #print('not added')
+                    #print('')
                     continue
-                trips_in_cls_matrix.append([row1&row2])
+                #print('')
+                trips_matrix_list.append(row1&row2)
                 row2count=row2count+1
             row1count = row1count + 1
                 #print(row1)
                 #print(row2)
                 #print('AND HERE')
         #trips_matrix is in cluster combo gene by cell
-        trips_matrix = np.array(trips_in_cls_matrix)
-        #trips_in_cls_product is in cluster count matrix, gene pair by gene
-        #Has special structure to reduce size of matrix
-        #e.g. genes A,B,C,D ->
-        # Only does combo rows for AB,AC,AD,BC,BD,CD
-        trips_in_cls_product = np.matmul(trips_matrix,matrix)
-        print(trips_in_cls_product)
-        print(trips_in_cls_product.size)
-        trips_count = np.size(trips_matrix)
-        time.sleep(1000)
-        return trips_in_cls_product,trips_count
+        Ath = time.time()
+        trips_matrix = np.asarray(trips_matrix_list)
+        #print(trips_matrix.shape)
+        #print(matrix.shape)
+        trips_product = np.matmul(trips_matrix,matrix)
+        Bth = time.time()
+        print(str(Bth-Ath) + ' mult seconds')
+        return trips_product
+        '''
+        row_num = len(trips_matrix_list)
+        #print(row_num)
+        #print('')
+        A_lower = 0
+        A_upper= int(row_num / 4) 
+        B_lower = int(row_num / 4)  
+        B_upper = int(row_num / 2) 
+        C_lower = int(row_num / 2) 
+        C_upper = int(row_num * 3 / 4) 
+        D_lower = int(row_num * 3 / 4) 
+        D_upper = int(row_num)
+        trips_matrix_A = np.asarray(trips_matrix_list[A_lower:A_upper])
+        trips_matrix_B = np.asarray(trips_matrix_list[B_lower:B_upper])
+        trips_matrix_C = np.asarray(trips_matrix_list[C_lower:C_upper])
+        trips_matrix_D = np.asarray(trips_matrix_list[D_lower:D_upper])
+        #print(trips_in_cls_product)
+        #print(trips_in_cls_product.size)
+        #time.sleep(1000)
+        AAth = time.time()
+        print('A mult:')
+        print(trips_matrix_A.shape)
+        print(matrix.shape)
+        trips_in_cls_product_A = np.matmul(trips_matrix_A,matrix)
+        BAth = time.time()
+        print(str(BAth-AAth) + 'A mult time')
+        trips_in_cls_product_B = np.matmul(trips_matrix_B,matrix)
+        trips_in_cls_product_C = np.matmul(trips_matrix_C,matrix)
+        trips_in_cls_product_D = np.matmul(trips_matrix_D,matrix)
+        ABth = time.time()
+        print(str(ABth-AAth) + 'mult time')
+        return (
+            trips_in_cls_product_A,trips_in_cls_product_B,
+            trips_in_cls_product_C,trips_in_cls_product_D
+            )
+        '''
+    ###############
+    #Experimental Section
+    #print(trips_list)
+    for column in discrete_exp:
+        #print(column)
+        if str(column) in trips_list:
+            continue
+        else:
+            discrete_exp.drop(column, axis=1,inplace=True)
+    ################
     
     in_cls_matrix = discrete_exp[c_list == coi].values
     total_matrix = discrete_exp.values
-    print(np.transpose(in_cls_matrix))
-    print(np.transpose(total_matrix))
-    axes = len(discrete_exp.columns)
-    #trips
-    #gene_map_cols = discrete_exp.columns
-    #time.sleep(1000)
+    
+    start_time = time.time()
+    in_cls_matrix = discrete_exp[c_list == coi].values
+    total_matrix = discrete_exp.values
+    #print(np.transpose(in_cls_matrix))
+    #print(np.transpose(total_matrix))
+    gene_count = len(discrete_exp.columns)
+    #print(gene_count)
+    #time.sleep(100)
+    first = time.time()
+    trips_in_cls_product = trips_matrix_gen(in_cls_matrix)
+    trips_total_product = trips_matrix_gen(in_cls_matrix)
+    '''
+    trips_matrix_A,trips_matrix_B,trips_matrix_C,trips_matrix_D = trips_matrix_gen(in_cls_matrix)
+    trips_in_cls_product_1 = np.append(trips_matrix_A,trips_matrix_B,axis=0)
+    trips_in_cls_product_2 = np.append(trips_matrix_C,trips_matrix_D,axis=0)
+    trips_in_cls_product = np.append(trips_in_cls_product_1,trips_in_cls_product_2,axis=0)
+    second = time.time()
+    print(str(second-first) + ' in cls total')
+    trips_matrix_A,trips_matrix_B,trips_matrix_C,trips_matrix_D = trips_matrix_gen(total_matrix)
+    trips_total_product_1 = np.append(trips_matrix_A,trips_matrix_B,axis=0)
+    trips_total_product_2 = np.append(trips_matrix_C,trips_matrix_D,axis=0)
+    trips_total_product = np.append(trips_total_product_1,trips_total_product_2,axis=0)
+    third = time.time()
+    print(str(third-second) + ' out cls total')
+    '''
+    #print(in_cls_matrix)
+    #print('')
+    #print(total_matrix)
+    #print('')
+    #print(trips_in_cls_product)
+    #print('')
+    #print(trips_total_product)
+
+
+    #make a row-wise gene_map scheme
+    gene_map = discrete_exp.columns.values
+    #print(gene_map)
+    #print(type(gene_map))
+
+    
+    gene_1_mapped = []
+    count = 0
+    for gene in gene_map:
+        for x in range(gene_count-1-count):
+            for n in range(gene_count):
+                gene_1_mapped.append(gene)
+        count = count + 1
+    gene_1_mapped = pd.Index(gene_1_mapped)
+
+    gene_3_mapped = []
+    val = int(len(gene_1_mapped)/gene_count)
+    for x in range(val):
+        count = 0
+        for gene in gene_map:
+            gene_3_mapped.append(gene_map[count])
+            count = count + 1
+    gene_3_mapped = pd.Index(gene_3_mapped)
+    gene_2_mapped = []
+    for x in range(gene_count-1):
+        count = 0
+        for gene in gene_map:
+            if count == 0:
+                count = count + 1
+                continue
+            for n in range(gene_count):
+                gene_2_mapped.append(gene_map[count])
+            count = count + 1
+        gene_map = np.delete(gene_map,0)
+    gene_2_mapped = pd.Index(gene_2_mapped)
+
+                            
+
+    
+
+
+    #print(gene_1_mapped)
+    #print(len(gene_1_mapped))
+    #print(gene_2_mapped)
+    #print(len(gene_2_mapped))
+    #print(gene_3_mapped)
+    #print(len(gene_3_mapped))
+    #time.sleep(10000)
+    #print(type(gene_2_mapped))
+    #print(discrete_exp.columns)
+    #print(type(discrete_exp.columns))
+    #time.sleep(10000)
+
+    #indices for computation
+    row_count = int((gene_count*(gene_count-1))/2)
+    #column coordinate
+    list_one_ = []
+    for numm in range(row_count):
+        for num in range(gene_count):
+            list_one_.append(num)
+    #print(list_one_)
+    list_one = np.array(list_one_)
+    #row coordinate
+    list_two_ = []
+    for num in range(row_count):
+        for numm in range(gene_count):
+            list_two_.append(num)
+    #print(list_two_)
+    list_two = np.array(list_two_)
+    
+    trips_indices = ( list_two , list_one )
+    #print(trips_indices)
+    fourth = time.time()
+    #print(str(fourth-third) + ' index and gene mapping time')
+    #print(gene_1_mapped)
+    #print(len(gene_1_mapped))
+    #print('')
+    #print(gene_2_mapped)
+    #print(len(gene_2_mapped))
+    #print('')
+    #print(trips_indices)
+    #print(trips_in_cls_product.shape)
+    #print(trips_total_product.shape)
     return (
-        trips_in_cls_product,trips_total_product
+        trips_in_cls_product,trips_total_product,trips_indices,
+        gene_1_mapped,gene_2_mapped,gene_3_mapped
         )
-
 
 
 def pair_hg(gene_map, in_cls_count, pop_count, in_cls_product, total_product,
@@ -492,82 +641,8 @@
 
     :rtype: pandas.DataFrame
 
-=======
-    The product of the transpose of the discrete_exp DataFrame is a matrix
-    whose rows and columns correspond to individual genes.  Each value is the
-    number of cells which express both genes (i.e. the dot product of two lists
-    of 1s and 0s encoding expression/nonexpression for their respective genes
-    in the population).  The product therefore encodes joint expression counts
-    for any possible gene pair (including a single gene paired with itself).
-
-    This function produces two matrices: one considering only cells inside the
-    cluster of interest, and one considering all cells in the population.
-
-    This function also produces a list mapping integer indices to gene names,
-    and the population cell count.
-
-    Additionally, only the upper triangular part of the output matrices is
-    unique.  This function therefore also returns the upper triangular indices
-    for use by other functions; this is a lazy workaround for the issue that
-    comes with using columns 'gene_1' and 'gene_2' to store gene pairs; the
-    gene pair (A, B) is therefore treated differently than (B, A).  Specifying
-    the upper triangular part prevents (B, A) from existing.
-
-    TODO: fix this redundancy using multi-indices
-
-    :param discrete_exp: A DataFrame whose rows are cell identifiers, columns
-        are gene identifiers, and values are boolean values representing gene
-        expression.
-    :param c_list: A Series whose indices are cell identifiers, and whose
-        values are the cluster which that cell is part of.
-    :param coi: The cluster of interest.
-
-    :returns: (gene mapping list, cluster count, total count, cluster paired
-              expression count matrix, population paired expression count
-              matrix, upper triangular matrix index)
-
-    :rtype: (pandas.Index, int, int, numpy.ndarray, numpy.ndarray,
-            numpy.ndarray)
->>>>>>> caafb05e
     """
-    gene_map = discrete_exp.columns
-    in_cls_matrix = discrete_exp[c_list == coi].values
-    total_matrix = discrete_exp.values
-    in_cls_count = np.size(in_cls_matrix, 0)
-    pop_count = np.size(total_matrix, 0)
-    in_cls_product = np.matmul(np.transpose(in_cls_matrix), in_cls_matrix)
-    total_product = np.matmul(np.transpose(total_matrix), total_matrix)
-    upper_tri_indices = np.triu_indices(gene_map.size, 1)
-    return (
-        gene_map,
-        in_cls_count, pop_count,
-        in_cls_product, total_product,
-        upper_tri_indices
-    )
-
-
-def pair_hg(gene_map, in_cls_count, pop_count, in_cls_product, total_product,
-            upper_tri_indices):
-    """Finds hypergeometric statistic of gene pairs.
-
-    Takes in discrete single-gene expression matrix, and finds the
-    hypergeometric p-value of the sample that includes cells which express both
-    of a pair of genes.
-
-    :param gene_map: An Index mapping index values to gene names.
-    :param in_cls_count: The number of cells in the cluster.
-    :param pop_count: The number of cells in the population.
-    :param in_cls_product: The cluster paired expression count matrix.
-    :param total_product: The population paired expression count matrix.
-    :param upper_tri_indices: An array specifying UT indices; from numpy.utri
-
-    :returns: A matrix with columns: the two genes of the pair, hypergeometric
-              test statistics for that pair.  Their names are 'gene_1',
-              'gene_2', 'HG_stat'.
-
-    :rtype: pandas.DataFrame
-
-<<<<<<< HEAD
+
     # maps the scipy hypergeom test over a numpy array
     #vhg = np.vectorize(ss.hypergeom.sf, excluded=[1,3,4], otypes=[np.float])
 
@@ -606,6 +681,9 @@
     #return output
 
 
+    #print(in_cls_product.shape)
+    #print(total_product.shape)
+
     #OLD CODE
     vhg = np.vectorize(ss.hypergeom.sf, excluded=[1, 2, 4], otypes=[np.float])
 
@@ -617,6 +695,12 @@
         total_product[upper_tri_indices],
         loc=1
     )
+    #print(in_cls_product)
+    #print(in_cls_product[upper_tri_indices])
+    #print(total_product)
+    #print(total_product[upper_tri_indices])
+    #print(hg_result)
+    #print(gene_map)
     output = pd.DataFrame({
         'gene_1': gene_map[upper_tri_indices[0]],
         'gene_2': gene_map[upper_tri_indices[1]],
@@ -626,9 +710,10 @@
 
 
 
-def ranker(pair,other_sing_tp_tn,other_pair_tp_tn,cls_counts,in_cls_count):
+def ranker(pair,xlmhg,sing_tp_tn,other_sing_tp_tn,other_pair_tp_tn,cls_counts,in_cls_count):
     """
     :param pair: table w/ gene_1, gene_2, HG_stat as columns (DataFrame (DF) )
+    :param xlmhg: DF of mHG stats for each gene(for testing lead vs follow gene in pair)
     :param other_sing_tp_tn: TP/TN values for singletons in all other clusters (dict of DFs)
     :param other_pair_tp_tn: TP/TN values for pairs in all other clusters (dict of DFs)
     :param cls_counts: # of cells in a given cluster (dict of DFs)
@@ -645,7 +730,11 @@
     TN_after = TN of gene combo
     TN_before = TN of initial gene from pair
     N = # of cells in the cluster
-
+    
+    THRESHOLDING:
+    -We are only gonna take the first 100 appearances for each gene in all the pairs
+    -'Lead' gene is one with smallest p val
+    -
 
     returns: New pair table w/ new columns and ranks.
     ranked-pair is a DEEP copy of pair, meaning value changes in it
@@ -670,85 +759,110 @@
     This then replaces the old 'pair' with a new 'pair'
     which just gets passed along as usual
     (minus the HG stat sort in the process loop)
-=======
->>>>>>> caafb05e
     """
-    vhg = np.vectorize(ss.hypergeom.sf, excluded=[1, 2, 4], otypes=[np.float])
-
-    # Only apply to upper triangular
-    hg_result = vhg(
-        in_cls_product[upper_tri_indices],
-        pop_count,
-        in_cls_count,
-        total_product[upper_tri_indices],
-        loc=1
-    )
-    output = pd.DataFrame({
-        'gene_1': gene_map[upper_tri_indices[0]],
-        'gene_2': gene_map[upper_tri_indices[1]],
-        'HG_stat': hg_result
-    }, columns=['gene_1', 'gene_2', 'HG_stat'])
-    return output
-
-
-def pair_tp_tn(gene_map, in_cls_count, pop_count, in_cls_product,
-               total_product, upper_tri_indices):
-    """Finds simple true positive/true negative values for the cluster of
-    interest, for all possible pairs of genes.
-
-    :param gene_map: An Index mapping index values to gene names.
-    :param in_cls_count: The number of cells in the cluster.
-    :param pop_count: The number of cells in the population.
-    :param in_cls_product: The cluster paired expression count matrix.
-    :param total_product: The population paired expression count matrix.
-    :param upper_tri_indices: An array specifying UT indices; from numpy.utri
-
-    :returns: A matrix with arbitary row indices and 4 columns: containing the
-              two genes of the pair, then true positive and true negative
-              values respectively.  Their names are 'gene_1', 'gene_2', 'TP',
-              and 'TN'.
-
-<<<<<<< HEAD
-    def ranked_stat(index,row,cls_counts,other_pair_tp_tn,other_sing_tp_tn,in_cls_count):
-        gene_1 = row[0]
-        gene_2 = row[1]
+
+    def ranked_stat(gene_1,gene_2,lead_gene,cls_counts,other_pair_tp_tn,other_sing_tp_tn,in_cls_count):
         stats=[]
         stats_debug = {}
         for clstrs in cls_counts:
             #this small cluster ignoring doesnt really matter when using
             #the sum and not the max
-            #if cls_counts[clstrs] <= ( .1 * in_cls_count):
+            #if cls_counts[clstrs] <= ( .05 * in_cls_count):
             #    continue
-            TN_before = other_sing_tp_tn[clstrs].loc[gene_1]['TN']
+            TN_before = other_sing_tp_tn[clstrs].loc[lead_gene]['TN']
             TN_after = other_pair_tp_tn[clstrs].loc[(gene_1,gene_2),'TN']
             N = cls_counts[clstrs]
-            value = ( TN_after - TN_before ) / N
+            value =  ( TN_after - TN_before ) / N 
             stats.append(value)
             stats_debug[clstrs] = value
-        stat = sum(stats)
-        return stat,stats_debug
-
+        stat1 = sum(stats)
+        #stats.remove(stat1)
+        #stat2 = max(stats)
+        #stat= stat1+stat2
+        return stat1,stats_debug
+    xlmhg_cop = xlmhg.copy()
+    xlmhg_cop = xlmhg_cop.set_index('gene_1')
     ranked_pair = pair.copy()
     ranked_pair.sort_values(by='HG_stat',ascending=True,inplace=True)
     ranked_pair['initrank'] = ranked_pair.reset_index().index + 1
+    #print(ranked_pair)
+    
     #below not used because this does ALL pairs (too many)
     #ranked_pair['CCS'] = ranked_pair.apply(ranked_stat,axis=1,args=(cls_counts,other_pair_tp_tn,other_sing_tp_tn))
+    omit_pairs = {}
     count = 1
     for index,row in ranked_pair.iterrows():
-        #if ranked_pair.loc[index,'HG_stat'] >= .05:
-        #    break
+        #print(row[0])
+        #print(row[1])
+        
+            
+        if row[0] in omit_pairs:
+            if omit_pairs[row[0]] > 200:
+                ranked_pair.drop(index, inplace=True)
+                continue
+        if row[1] in omit_pairs:
+            if omit_pairs[row[1]] > 200:
+                ranked_pair.drop(index, inplace=True)
+                continue
+
+        gene_1 = row[0]
+        gene_2 = row[1]
+        #determine which of the two genes is 'lead'
+        stat_1 = xlmhg_cop.loc[gene_1,'HG_stat']
+        stat_2 = xlmhg_cop.loc[gene_2,'HG_stat']
+        if stat_1 <= stat_2:
+            lead_gene=gene_1
+            follow_gene = gene_2
+        else:
+            lead_gene=gene_2
+            follow_gene = gene_1
+
+        #if follow_gene[-2:] == '_c':
+        #    if row[-2] - sing_tp_tn.loc[(follow_gene),'TN'] < .1:
+        #        ranked_pair.drop(index, inplace=True)
+        #        print('COMPDROP')
+        #        continue
+        #after - before
+        #TN rate must improve by .5% at least
+        TN_bef = sing_tp_tn.loc[(lead_gene),'TN']
+        if row[-2] - TN_bef < .01:
+            ranked_pair.drop(index, inplace=True)
+            #print('TN drop')
+            continue
+        #before - after
+        #TP rate cannot decrease by more than 5%
+        #TP_bef = sing_tp_tn.loc[(lead_gene),'TP']
+        #if TP_bef-row[-3] < .0005:
+        #    ranked_pair.drop(index, inplace=True)
+        #    print('TP drop')
+        #continue
+
+
+        if row[0] in omit_pairs:
+            omit_pairs[row[0]] = omit_pairs[row[0]] + 1
+        if row[1] in omit_pairs:
+            omit_pairs[row[1]] = omit_pairs[row[1]] + 1
+        if row[0] not in omit_pairs:
+            omit_pairs[row[0]] = 1
+        if row[1] not in omit_pairs:
+            omit_pairs[row[1]] = 1
+        
         if count == 1000:
             break
-        ranked_pair.loc[index,'CCS'],stats_debug = ranked_stat(index,row,cls_counts,other_pair_tp_tn,other_sing_tp_tn,in_cls_count)
+        
+        ranked_pair.loc[index,'CCS'],stats_debug = ranked_stat(gene_1,gene_2,lead_gene,cls_counts,other_pair_tp_tn,other_sing_tp_tn,in_cls_count)
         for key in stats_debug:
             ranked_pair.loc[index,'CCS_cluster_'+str(key)] = stats_debug[key]
-            
         count = count + 1
-
+        #print(count)
+
+    #print(ranked_pair)
+    #time.sleep(10000)
     ranked_pair.sort_values(by='CCS',ascending=False,inplace=True)
     #print(ranked_pair)
     ranked_pair['CCSrank'] = ranked_pair.reset_index().index + 1
     #print(ranked_pair)
+    #time.sleep(1000)
     ranked_pair['finalrank'] = ranked_pair[['initrank', 'CCSrank']].mean(axis=1)
     #print(ranked_pair)
     ranked_pair.sort_values(by='finalrank',ascending=True,inplace=True)
@@ -756,6 +870,8 @@
     ranked_pair['rank'] = ranked_pair.reset_index().index + 1
     #print(ranked_pair)
     ranked_pair.drop('finalrank',axis=1,inplace=True)
+    #print(ranked_pair)
+    #time.sleep(100)
     omit_genes = {}
     count = 0
     #For debug ony, gives column w/ each cluster's CCS 
@@ -763,7 +879,7 @@
         if count == 100:
             break
         if row[0] in omit_genes:
-            if omit_genes[row[0]] > 10:
+            if omit_genes[row[0]] >= 10:
                 ranked_pair.loc[index,'Plot'] = 0
             else:
                 ranked_pair.loc[index,'Plot'] = 1
@@ -774,8 +890,16 @@
             ranked_pair.loc[index,'Plot'] = 1
             count = count + 1
     #print(ranked_pair)
-    
-    return ranked_pair
+    pop_list = []
+    for key, value in omit_pairs.items():
+        if value <= 20:
+            pop_list.append(key)
+
+    for item in pop_list:
+        omit_pairs.pop(item)
+
+    
+    return ranked_pair,omit_pairs
 
 
 def pair_tp_tn(gene_map, in_cls_count, pop_count, in_cls_product,
@@ -804,11 +928,6 @@
 
 
     
-=======
-    :rtype: pandas.DataFrame
-    """
-
->>>>>>> caafb05e
     def tp(taken_in_cls):
         return taken_in_cls / in_cls_count
 
@@ -821,19 +940,216 @@
     tn_result = np.vectorize(tn)(
         in_cls_product[upper_tri_indices], total_product[upper_tri_indices]
     )
-<<<<<<< HEAD
-
-    
-=======
->>>>>>> caafb05e
+
+    
     output = pd.DataFrame({
         'gene_1': gene_map[upper_tri_indices[0]],
         'gene_2': gene_map[upper_tri_indices[1]],
         'TP': tp_result,
         'TN': tn_result
     }, columns=['gene_1', 'gene_2', 'TP', 'TN'])
-<<<<<<< HEAD
-
-=======
->>>>>>> caafb05e
+
+    return output
+
+
+
+def trips_hg_debug(gene_map,in_cls_count,pop_count,trips_in_cls,trips_total,trips_indices,gene_1_mapped,gene_2_mapped):
+    print('start matrix search')
+    
+    #should do absolutely nothing at each entry of matrix
+    def func(in_cls_value,total_value,pop_count,in_cls_count,loc):
+        if in_cls_value/in_cls_count < .05:
+            pass
+        else:
+            pval = ss.hypergeom.sf(in_cls_value,pop_count,in_cls_count,total_value,loc)
+        return pval
+    vhg = np.vectorize(func)
+    loc = 1
+    hg_result = vhg(
+        trips_in_cls[trips_indices],
+        trips_total[trips_indices],
+        pop_count,
+        in_cls_count,
+        loc
+        )
+        
+    return hg_result
+
+def trips_hg(gene_map,in_cls_count,pop_count,trips_in_cls,trips_total,trips_indices,gene_1_mapped,gene_2_mapped,gene_3_mapped):
+    '''
+    Altered version of pair_hg to do trips w/ the trips expression matrices
+    See pair_hg for general var descriptions
+    See combination product for full trips discussion
+    Uses same vectorization scheme as pair, but has new rectangular indices and 
+    third gene output. 'pair_indices' just gives us a list from 0 to however many values
+    there are, this is then checked against the gene maps which contain all the mapping
+    info for genes 1 & 2 (this setup plays nicely with the dataframe construction, the gene map
+    values are already in the correct order). We then trim the matrix, disallowing any values 
+    that have repeat genes (e.g. ACC -> no good) and also removing repeat triplets
+    (e.g. ABC -> good , BAC -> no good if ABC already exists). This is SLOW, but more or less
+    unavoidable. We didn't need to do this in the pair case b/c we knew ahead of time that all
+    valid and unique values would be in the upper triangle, that doesn't hold in this case.
+    '''
+
+    '''
+
+    #replacing hypergeom, only looks at values that are above 15% TP
+    def func(in_cls_value,pop_count,in_cls_count,total_value,loc):
+        if in_cls_value/in_cls_count < .25:
+            pval = None
+        else:
+            pval = -math.log(ss.hypergeom.sf(in_cls_value,pop_count,in_cls_count,total_value,loc),10)
+        return pval
+    vhg = np.vectorize(func, excluded = [1,2,4], otypes=[np.float])
+    hg_result = vhg(
+        trips_in_cls[trips_indices],
+        pop_count,
+        in_cls_count,
+        trips_total[trips_indices],
+        loc = 1
+        )
+
+    '''
+    vhg = np.vectorize(ss.hypergeom.sf, excluded=[1, 2, 4], otypes=[np.float])
+
+    hg_result = vhg(
+        trips_in_cls[trips_indices],
+        pop_count,
+        in_cls_count,
+        trips_total[trips_indices],
+        loc=1
+    )
+    #print(trips_in_cls)
+    #print(trips_total)
+    #print('hg')
+    #print(hg_result)
+    #time.sleep(1000)
+    print('Finished HG testing')
+    pair_indices = []
+    gene_count = int(len(gene_map))
+    val_count =int( len(gene_1_mapped))
+    #print('GENE COUNT: ' + str(gene_count))
+    #print('Number of vals: ' + str(val_count))
+    #print('Results number: ' + str(len(hg_result)))
+    for x in range(val_count):
+        pair_indices.append(x)
+    pair_indices = np.array(pair_indices)
+    #print(pair_indices)
+    #time.sleep(1000)
+    #print(len(gene_1_mapped))
+    #print(len(gene_2_mapped))
+    #print(pair_indices)
+    #print(trips_indices)
+    #print(trips_indices[1])
+    #print(len(hg_result))
+    #print(gene_map[trips_indices[1]])
+    output = pd.DataFrame({
+        'gene_1': gene_1_mapped[pair_indices],
+        'gene_2': gene_2_mapped[pair_indices],
+        'gene_3': gene_3_mapped[pair_indices],
+        'HG_stat': hg_result
+    }, columns=['gene_1', 'gene_2', 'gene_3', 'HG_stat'])
+    #print(output)
+    output = output.sort_values(by='HG_stat', ascending=True)
+    #going to try an abbreviated trim process:
+    #trim until we get a few thousand hits
+
+    #trims off values w/ repeating genes (e.g. ACC)
+    #output = output.drop(output[(output.gene_1==output.gene_2)|(output.gene_2==output.gene_3)|(output.gene_1==output.gene_3)].index)
+    #print(output)
+    #store unique trios in used_genes
+    #iteratively check against the list
+    used_genes = []
+    counter=0
+    for index, row in output.iterrows():
+        #row[0] = gene1
+        #row[1] = gene2
+        #row[2] = gene3
+        if counter == 10000:
+            break
+        if row[0]==row[1] or row[1]==row[2] or row[0]==row[2]:
+            output.drop([index],inplace=True)
+            continue
+        drop = 0
+        for gene_list in used_genes:
+            
+            if row[0] in gene_list and row[1] in gene_list and row[2] in gene_list:
+                output.drop([index],inplace=True)
+                drop = 1
+                break
+            else:
+                pass
+            if drop == 1:
+                continue
+            else:
+                used_genes.append([row[0],row[1],row[2]])
+        if drop == 1:
+            continue
+        else:
+            counter = counter+1
+            
+    #print(output)
+    #time.sleep(1000)
+    return output
+
+def trips_tp_tn(gene_map, in_cls_count, pop_count,trips_in_cls,trips_total,trips_indices,gene_1_mapped,gene_2_mapped,gene_3_mapped):
+    '''
+    Altered version of pair_tp_tn to do trips w/ the trips expression matrices
+    See pair_tp_tn for general var descriptions
+    '''
+
+    def tp(taken_in_cls):
+        return taken_in_cls / in_cls_count
+
+    def tn(taken_in_cls, taken_in_pop):
+        return (
+            ((pop_count - in_cls_count) - (taken_in_pop - taken_in_cls))
+            / (pop_count - in_cls_count)
+        )
+    tp_result = np.vectorize(tp)(trips_in_cls[trips_indices])
+    tn_result = np.vectorize(tn)(
+        trips_in_cls[trips_indices], trips_total[trips_indices]
+    )
+
+    #time.sleep(1000)
+    pair_indices = []
+    gene_count = int(len(gene_map))
+    val_count =int( ( (gene_count*(gene_count-1))/2 ) * gene_count)
+    for x in range(val_count):
+        pair_indices.append(x)
+    pair_indices = np.array(pair_indices)
+    #print(pair_indices)
+    #time.sleep(1000)
+    output = pd.DataFrame({
+        'gene_1': gene_1_mapped[pair_indices],
+        'gene_2': gene_2_mapped[pair_indices],
+        'gene_3': gene_3_mapped[pair_indices],
+        'TP': tp_result,
+        'TN': tn_result
+    }, columns=['gene_1', 'gene_2', 'gene_3', 'TP','TN'])
+    #print(output)
+    #trims off values w/ repeating genes (e.g. ACC)
+    output = output.drop(output[(output.gene_1==output.gene_2)|(output.gene_2==output.gene_3)|(output.gene_1==output.gene_3)].index)
+    #print(output)
+    #store unique trios in used_genes
+    #iteratively check against the list
+    used_genes = []
+    for index, row in output.iterrows():
+        #row[0] = gene1
+        #row[1] = gene2
+        #row[2] = gene3
+        drop = 0
+        for gene_list in used_genes:
+            
+            if row[0] in gene_list and row[1] in gene_list and row[2] in gene_list:
+                output.drop([index],inplace=True)
+                drop = 1
+                break
+            else:
+                pass
+        if drop == 1:
+            continue
+        else:
+            used_genes.append([row[0],row[1],row[2]])
+    #print(output)
     return output